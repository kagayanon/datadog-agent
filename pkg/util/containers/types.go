--- conflicted
+++ resolved
@@ -9,9 +9,6 @@
 	"github.com/DataDog/datadog-agent/pkg/util/containers/metrics"
 )
 
-<<<<<<< HEAD
-// Supported container states
-=======
 // Known container runtimes
 const (
 	RuntimeNameDocker     string = "docker"
@@ -19,8 +16,7 @@
 	RuntimeNameCRIO       string = "cri-o"
 )
 
-// Expose container states
->>>>>>> 84590f2f
+// Supported container states
 const (
 	ContainerUnknownState    string = "unknown"
 	ContainerCreatedState           = "created"
