name 'datadog-agent-integrations'

dependency 'pip'

relative_path 'integrations-core'
whitelist_file "embedded/lib/python2.7"

source git: 'https://github.com/DataDog/integrations-core.git'
default_version 'master'

build do
  # The checks
  checks_dir = "#{install_dir}/agent/checks.d"
  mkdir checks_dir

  # The confs
  if linux?
    conf_directory = "/etc/dd-agent/conf.d"
  elsif osx?
    conf_directory = "#{install_dir}/etc"
  elsif windows?
    conf_directory = "../../extra_package_files/EXAMPLECONFSLOCATION"
  end

  # Copy the checks and generate the global requirements file
  command 'gem install bundle'
  command 'bundle install'
  command "rake copy_checks conf_dir=#{conf_directory} checks_dir=#{checks_dir} merge_requirements_to=."
  # Enqueue "core" dependencies that are not listed in the checks requirements
  command "echo requests==2.11.1 >> check_requirements.txt"
<<<<<<< HEAD

  # FIXME: when the package is renamed `datadog-agent` and replaces the agent5 pkg,
  # ship all the '/etc/dd-agent/conf.d/*' files
  delete '/etc/dd-agent/conf.d/*'
=======
>>>>>>> fed6f434

  # Install all the requirements
  if windows?
    pip_args = "install  -r check_requirements.txt"
  
    command "#{windows_safe_path(install_dir)}\\embedded\\scripts\\pip.exe #{pip_args}"
  else
    pip_args = "install --install-option=\"--install-scripts=#{windows_safe_path(install_dir)}/bin\" -r check_requirements.txt"
  
    build_env = {
      "LD_RUN_PATH" => "#{install_dir}/embedded/lib",
      "PATH" => "/#{install_dir}/embedded/bin:#{ENV['PATH']}",
    }
    pip "install -r check_requirements.txt", :env => build_env
  end

  copy '/check_requirements.txt', "#{install_dir}/agent/"
end<|MERGE_RESOLUTION|>--- conflicted
+++ resolved
@@ -28,13 +28,10 @@
   command "rake copy_checks conf_dir=#{conf_directory} checks_dir=#{checks_dir} merge_requirements_to=."
   # Enqueue "core" dependencies that are not listed in the checks requirements
   command "echo requests==2.11.1 >> check_requirements.txt"
-<<<<<<< HEAD
 
   # FIXME: when the package is renamed `datadog-agent` and replaces the agent5 pkg,
   # ship all the '/etc/dd-agent/conf.d/*' files
   delete '/etc/dd-agent/conf.d/*'
-=======
->>>>>>> fed6f434
 
   # Install all the requirements
   if windows?
